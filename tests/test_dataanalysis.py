--- conflicted
+++ resolved
@@ -128,13 +128,6 @@
     assert not np.allclose(s4, s3)
 
 
-<<<<<<< HEAD
-def test_z_interp():
-    ps = Specification()
-    func = ps.z_as_func_of_comov_dist()
-    z_rand = np.random.uniform(ps.z_ch.min(), ps.z_ch.max(), size=100)
-    assert np.allclose(func(ps.comoving_distance(z_rand).value), z_rand)
-=======
 def test_beam_image():
     sp = Specification()
     # test None
@@ -191,4 +184,10 @@
     assert sp.beam_type == "isotropic"
     with pytest.raises(ValueError):
         sp.beam_model = "something"
->>>>>>> b5acd46d
+
+
+def test_z_interp():
+    ps = Specification()
+    func = ps.z_as_func_of_comov_dist()
+    z_rand = np.random.uniform(ps.z_ch.min(), ps.z_ch.max(), size=100)
+    assert np.allclose(func(ps.comoving_distance(z_rand).value), z_rand)