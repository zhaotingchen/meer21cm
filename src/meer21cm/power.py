--- conflicted
+++ resolved
@@ -730,15 +730,10 @@
         if isinstance(mean_amp, str):
             logger.info(f"getting mean_amp_2 from self.{mean_amp}")
             mean_amp = getattr(self, mean_amp)
-<<<<<<< HEAD
-        if self._auto_power_tracer_2_model is None:
-            return None
         logger.info(
             f"multiplying _auto_power_tracer_2_model with mean_amp_2**2: {mean_amp}**2"
             " to get auto_power_tracer_2_model",
         )
-=======
->>>>>>> 7d8f461e
         return self._auto_power_tracer_2_model * mean_amp**2
 
     @property
@@ -770,15 +765,10 @@
         mean_amp = self.mean_amp_1
         if isinstance(mean_amp, str):
             mean_amp = getattr(self, mean_amp)
-<<<<<<< HEAD
-        if self._cross_power_tracer_model is None:
-            return None
         logger.info(
             f"multiplying _cross_power_tracer_model with mean_amp: {mean_amp} and mean_amp2: {mean_amp2} "
             " to get cross_power_tracer_model",
         )
-=======
->>>>>>> 7d8f461e
         return self._cross_power_tracer_model * mean_amp * mean_amp2
 
     def map_sampling(self):
@@ -877,19 +867,11 @@
                 0.0,
             )
         else:
-<<<<<<< HEAD
-            beta_m = 0.0
-        self._auto_power_matter_model = self.cal_rsd_power(
-            pk3d_mm_r,
-            beta_m,
-            0.0,
-        )
+            self._auto_power_matter_model = pk3d_mm_r
         logger.debug(
             "calculated model matter power spectrum, kaiser rsd: %s", self.kaiser_rsd
         )
         logger.debug("model matter power spectrum: %s", self._auto_power_matter_model)
-=======
-            self._auto_power_matter_model = pk3d_mm_r
 
     def get_model_power_noobs_i(self, i):
         """
@@ -913,7 +895,6 @@
         else:
             power_noobs_i = pk3d_tt_r
         setattr(self, f"_auto_power_tracer_{i}_model_noobs", power_noobs_i)
->>>>>>> 7d8f461e
 
     def get_model_power_i(self, i):
         """
@@ -944,26 +925,7 @@
         tracer_beam_indx = np.array(self.include_beam).astype("int")[i - 1]
         tracer_samp_indx = np.array(self.include_sky_sampling).astype("int")[i - 1]
         tracer_comp_indx = np.array(self.compensate).astype("int")[i - 1]
-<<<<<<< HEAD
-        tracer_bias_i = getattr(self, "tracer_bias_" + str(i))
-        # get the matter power spectrum in real space
-        pk3d_mm_r = self.matter_power_spectrum_fnc(self.kmode)
-        # tracer in real space is just the matter ps times the bias
-        pk3d_tt_r = tracer_bias_i**2 * pk3d_mm_r
-        # apply the RSD
-        if self.kaiser_rsd:
-            beta_i = self.f_growth / tracer_bias_i
-        else:
-            beta_i = 0
-        logger.debug("have kaiser rsd term?: %s", self.kaiser_rsd)
-        auto_power_model = self.cal_rsd_power(
-            pk3d_tt_r,
-            beta_i,
-            getattr(self, "sigma_v_" + str(i)),
-        )
-=======
         auto_power_model = getattr(self, f"auto_power_tracer_{i}_model_noobs").copy()
->>>>>>> 7d8f461e
         # first apply the beam
         logger.debug("applying beam attenuation?: %s", tracer_beam_indx)
         auto_power_model *= B_beam ** (tracer_beam_indx * 2)
@@ -1020,13 +982,10 @@
         Calculate the model cross power spectrum between the two tracers.
         The attribute f"_cross_power_tracer_model" will be set by the output.
         """
-<<<<<<< HEAD
-        logger.info(f"invoking {inspect.currentframe().f_code.co_name}")
         if getattr(self, "tracer_bias_" + str(2)) is None:
             logger.info("tracer bias 2 is None, returning None")
-=======
+        logger.info(f"invoking {inspect.currentframe().f_code.co_name}")
         if self.tracer_bias_1 is None or self.tracer_bias_2 is None:
->>>>>>> 7d8f461e
             return None
         B_beam = self.beam_attenuation()
         B_sampling = self.map_sampling()
@@ -1034,35 +993,7 @@
         tracer_beam_indx = np.array(self.include_beam).astype("int")
         tracer_samp_indx = np.array(self.include_sky_sampling).astype("int")
         tracer_comp_indx = np.array(self.compensate).astype("int")
-<<<<<<< HEAD
-        pk3d_mm_r = self.matter_power_spectrum_fnc(self.kmode)
-        # cross power
-        pk3d_tt_r = self.tracer_bias_1 * self.tracer_bias_2 * pk3d_mm_r
-        logger.debug("have kaiser rsd term?: %s", self.kaiser_rsd)
-        if self.kaiser_rsd:
-            beta_1 = self.f_growth / self.tracer_bias_1
-            beta_2 = self.f_growth / self.tracer_bias_2
-        else:
-            beta_1 = 0
-            beta_2 = 0
-        logger.debug(
-            "tracer bias 1: %s, tracer bias 2: %s, r: %s",
-            self.tracer_bias_1,
-            self.tracer_bias_2,
-            self.cross_coeff,
-        )
-        self._cross_power_tracer_model = self.cal_rsd_power(
-            pk3d_tt_r,
-            beta1=beta_1,
-            sigmav_1=self.sigma_v_1,
-            beta2=beta_2,
-            sigmav_2=self.sigma_v_2,
-            r=self.cross_coeff,
-        )
-        self._cross_power_tracer_model[self.kmode == 0] = 0.0
-=======
         self._cross_power_tracer_model = self.cross_power_tracer_model_noobs.copy()
->>>>>>> 7d8f461e
         # then apply the beam, sky-map sampling, and gridding compensation
         logger.debug(
             "applying beam attenuation for tracer 1 and/or 2?: %s", tracer_beam_indx
