--- conflicted
+++ resolved
@@ -33,13 +33,10 @@
     redshift_to_freq,
     random_sample_indx,
     find_ch_id,
-<<<<<<< HEAD
     mass_intflux_coeff,
     Obuljen18,
-=======
     create_udres_wproj,
     sample_map_from_highres,
->>>>>>> 9ffd30b0
 )
 from .plot import plot_map
 from .grid import (
