import numpy as np
import pytest
from astropy.cosmology import Planck18, WMAP1
from meer21cm.util import *
import sys
from scipy.special import erf
<<<<<<< HEAD
from halomod import TracerHaloModel
=======
from meer21cm import Specification


def test_sample_map_from_highres():
    mock = Specification()
    w = create_udres_wproj(mock.wproj, 3)
    mock2 = Specification(
        wproj=w,
        num_pix_x=mock.num_pix_x * 3,
        num_pix_y=mock.num_pix_y * 3,
    )
    map_hires = np.ones((mock.num_pix_x * 3, mock.num_pix_y * 3, 1))
    map_lowres = sample_map_from_highres(
        map_hires,
        mock2.ra_map,
        mock2.dec_map,
        mock.wproj,
        mock2.num_pix_x,
        mock2.num_pix_y,
        average=True,
    )
    # get rid of nan
    map_lowres = map_lowres[map_lowres == map_lowres]
    assert np.allclose(map_lowres, np.ones_like(map_lowres))


def test_create_udres_wproj():
    mock = Specification()
    w = create_udres_wproj(mock.wproj, 3)
    mock2 = Specification(
        wproj=w,
        num_pix_x=mock.num_pix_x * 3,
        num_pix_y=mock.num_pix_y * 3,
    )
    assert mock2.ra_map[0, 0] == mock.ra_map[0, 0]
    assert mock2.dec_map[0, 0] == mock.dec_map[0, 0]
    assert np.allclose(mock.survey_volume, mock2.survey_volume)


def test_super_sample_array():
    arr_in = np.random.normal(size=[100, 50, 20])
    super_factor = [3, 3, 3]
    arr_out = super_sample_array(arr_in, super_factor)
    assert np.allclose(arr_out[::3, ::3, ::3], arr_in)
    assert np.allclose(arr_out[1::3, 1::3, 1::3], arr_in)
    assert np.allclose(arr_out[2::3, 2::3, 2::3], arr_in)
    assert super_sample_array(None, super_factor) is None
>>>>>>> 9ffd30b0


def test_tagging():
    @tagging("test")
    def foo():
        pass

    assert foo.tags == ("test",)


def test_find_property_with_tags():
    class Foo:
        def __init__(
            self,
            xinit=1,
        ):
            self.x = xinit
            self.dependency_dict = find_property_with_tags(self)

        @property
        @tagging("test")
        def x(self):
            return self._x

        @x.setter
        def x(self, value):
            self._x = value

        @property
        def y(self):
            return self._y

        @y.setter
        def y(self, value):
            self._y = value

    foo = Foo(1)
    foo.x = 2
    assert foo.dependency_dict == {"x": ("test",)}


def test_center_to_edges():
    outarr = center_to_edges(np.linspace(0.5, 9.5, 10))
    assert np.allclose(outarr, np.linspace(0, 10, 11))


def test_find_ch_id():
    ch_id = find_ch_id(np.array([0.1, 0.6, 1.7, 3.5]), np.array([0, 1, 2]))
    assert np.allclose(ch_id, np.array([0, 1, 2, 3]))


def test_omega_hi_to_average_temp():
    # just for tests
    omega_hi = 1e-4
    z = 0
    HzoverH0 = (Planck18.H(z) / Planck18.H0).to("").value
    tbar_old = 0.18 * omega_hi * Planck18.h * (1 + z) ** 2 / HzoverH0
    tbar = omega_hi_to_average_temp(omega_hi, z=z, cosmo=Planck18)
    assert (np.abs(tbar - tbar_old) / tbar) < 1e-1
    # test another cosmology
    HzoverH0 = (WMAP1.H(z) / WMAP1.H0).to("").value
    tbar_old = 0.18 * omega_hi * WMAP1.h * (1 + z) ** 2 / HzoverH0
    tbar = omega_hi_to_average_temp(omega_hi, z=z, cosmo=WMAP1)
    assert (np.abs(tbar - tbar_old) / tbar) < 1e-1


def test_freq_redshift():
    assert freq_to_redshift(f_21) == 0.0
    assert freq_to_redshift(f_21 / 2) == 1.0
    assert redshift_to_freq(0.0) == f_21
    assert redshift_to_freq(1.0) == f_21 / 2


def test_get_ang_between_coord():
    ra1 = np.zeros(11)
    ra2 = np.array([0])
    dec1 = np.linspace(-30, -40, 11)
    dec2 = np.array([80])
    ang = get_ang_between_coord(ra1, dec1, ra2, dec2)
    assert np.allclose(ang.ravel(), dec2 - dec1)


def test_generate_colored_noise():
    rand_arr = [
        generate_colored_noise(100, 100, lambda k: np.ones_like(k)) for i in range(1000)
    ]
    rand_arr = np.array(rand_arr)
    assert np.allclose(rand_arr.mean(), 0.0)
    assert np.abs(rand_arr.std() - 1.0) < 0.2


def test_get_default_args():
    def test_func(x, arg1=1):
        return 1

    defaults = get_default_args(test_func)
    assert len(defaults) == 1
    for k, v in defaults.items():
        assert k == "arg1"
        assert v == 1


def test_get_wcs_coor(test_wproj, test_wcs):
    with pytest.raises(Exception) as e_info:
        get_wcs_coor(test_wcs, np.arange(10), np.arange(10))
    get_wcs_coor(test_wproj, np.arange(10), np.arange(10))


def test_pcaclean():
    test_arr = np.random.normal(size=(10))
    with pytest.raises(Exception) as e_info:
        pcaclean(test_arr, 1, return_analysis=True)
    test_arr = np.random.normal(size=(200, 200, 10))
    C, eignumb, eigenval, V = pcaclean(test_arr, 1, return_analysis=True)
    assert (np.abs(C - np.eye((test_arr.shape[-1]))) < 0.1).mean() == 1
    test_arr = np.random.normal(size=(10, 200, 200))
    # test renorm
    C, eignumb, eigenval, V = pcaclean(
        test_arr,
        1,
        weights=2 * np.ones_like(test_arr),
        return_analysis=True,
        los_axis=0,
        mean_centre=True,
    )
    assert C.shape == (10, 10)
    assert V.shape == (10, 10)
    assert (np.abs(C - np.eye((test_arr.shape[0]))) < 0.1).mean() == 1
    assert np.allclose(eignumb, np.linspace(1, 10, 10))
    assert np.std(eigenval) < 0.1
    res_arr = pcaclean(
        test_arr,
        1,
        return_analysis=False,
        los_axis=0,
        weights=2 * np.ones_like(test_arr),
        mean_centre=True,
    )
    assert res_arr.shape == test_arr.shape
    assert np.abs((res_arr).mean()) < 1e-3
    res_arr, A_mat = pcaclean(
        test_arr,
        1,
        return_analysis=False,
        los_axis=0,
        mean_centre=True,
        return_A=True,
    )
    res_arr = pcaclean(
        test_arr,
        1,
        return_analysis=False,
        los_axis=0,
        weights=2 * np.ones_like(test_arr),
        mean_centre=True,
        mean_centre_weights=np.ones_like(test_arr),
    )
    assert res_arr.shape == test_arr.shape
    assert np.abs((res_arr).mean()) < 1e-3


def test_radec_to_indx(test_wproj):
    indx_i, indx_j = radec_to_indx(0, -30, test_wproj, to_int=True)
    indx_1, indx_2 = radec_to_indx(0, -30, test_wproj, to_int=False)
    assert np.round(indx_1) == indx_i
    assert np.round(indx_2) == indx_j


def test_rebin_spectrum():
    test_spectrum = np.zeros(503)
    test_spectrum[503 // 2] = 1.0
    test_rebin = rebin_spectrum(test_spectrum, rebin_width=3)
    assert test_rebin.sum() == 1 / 3
    assert test_rebin.size == 503 // 3
    test_rebin = rebin_spectrum(test_spectrum, rebin_width=3, mode="sum")
    assert test_rebin.sum() == 1
    test_rebin = rebin_spectrum(test_spectrum, rebin_width=13, mode="sum")
    assert test_rebin.sum() == 1


def test_hod_obuljen18():
    mass_1 = np.log10(hod_obuljen18(11.27))
    mass_2 = np.log10(10**9.52 * np.exp(-1) / Planck18.h)
    assert np.allclose(mass_1, mass_2)


def test_check_unit_equiv():
    assert check_unit_equiv(units.m, units.cm)
    assert not check_unit_equiv(units.m, units.K)


def test_jy_to_kelvin():
    omega = np.random.uniform(0.01, 1)
    freq = np.random.uniform(0.01, 1) * 1e9
    test = jy_to_kelvin(1, omega, freq)
    test2 = (
        (
            1
            * units.Jy
            / omega
            * (constants.c / freq / units.Hz) ** 2
            / 2
            / constants.k_B
        )
        .to("K")
        .value
    )
    assert np.allclose(test, test2)


def test_busy_function_simple():
    xarr = np.linspace(-10, 10, 101)
    assert np.allclose(busy_function_simple(xarr, 2, 1, 0, 0), erf(-(xarr**2)) + 1)


def test_find_indx_for_subarr():
    arr1 = np.arange(100)
    arr2 = np.arange(1000)
    assert np.allclose(find_indx_for_subarr(arr1, arr2), np.arange(100))
    arr2[0] = 1
    with pytest.raises(AssertionError):
        find_indx_for_subarr(arr1, arr2)


def test_himf():
    h_70 = Planck18.h / 0.7
    mmin = 6
    himf_pars = himf_pars_jones18(h_70)
    nhi, omegahi, psn = cal_himf(himf_pars, mmin, Planck18)
    assert np.allclose(nhi, 0.13980687586146462)
    assert np.allclose(omegahi, 0.00036495842278914405)
    assert np.allclose(psn, 150.93927719814297)
    minput = np.linspace(mmin, 11, 500)
    nhi_cumu = cumu_nhi_from_himf(minput, mmin, himf_pars)
    assert np.allclose(nhi_cumu[0], 0.0)
    assert np.allclose(nhi_cumu[-1], nhi)


def uniform_pdf(x):
    return np.ones_like(x)


def uniform_cdf(x):
    return x


def test_sample_from_dist():
    test_sample = sample_from_dist(uniform_pdf, 0, 1, size=1000000, cdf=False, seed=42)
    count, _ = np.histogram(test_sample, bins=10)
    assert (
        np.abs((count - len(test_sample) / 10) / (len(test_sample) / 10)) > 0.01
    ).sum() == 0
    test_sample = sample_from_dist(uniform_cdf, 0, 1, size=1000000, cdf=True, seed=42)
    count, _ = np.histogram(test_sample, bins=10)
    assert (
        np.abs((count - len(test_sample) / 10) / (len(test_sample) / 10)) > 0.01
    ).sum() == 0


def test_tully_fisher():
    assert np.allclose(tully_fisher(np.ones(100), 0, 2), 1e2)
    assert np.allclose(tully_fisher(np.ones(100), 1, 2, inv=True), 1e-2)


def test_random_sample_indx():
    tot_num = 1000
    sub_num = 200
    sub_indx = np.sort(random_sample_indx(tot_num, sub_num))
    assert np.allclose(sub_indx, np.unique(sub_indx))


def test_Obuljen18():
    hm = TracerHaloModel(hod_model=Obuljen18)
    assert np.allclose(
        hod_obuljen18(10, output_has_h=True), hm.hod.total_occupation(1e10)
    )<|MERGE_RESOLUTION|>--- conflicted
+++ resolved
@@ -4,9 +4,7 @@
 from meer21cm.util import *
 import sys
 from scipy.special import erf
-<<<<<<< HEAD
 from halomod import TracerHaloModel
-=======
 from meer21cm import Specification
 
 
@@ -54,7 +52,6 @@
     assert np.allclose(arr_out[1::3, 1::3, 1::3], arr_in)
     assert np.allclose(arr_out[2::3, 2::3, 2::3], arr_in)
     assert super_sample_array(None, super_factor) is None
->>>>>>> 9ffd30b0
 
 
 def test_tagging():
