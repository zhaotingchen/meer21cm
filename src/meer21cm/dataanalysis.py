import numpy as np
from astropy.io import fits
from astropy.wcs import WCS
from meer21cm.util import (
    check_unit_equiv,
    get_wcs_coor,
    radec_to_indx,
    freq_to_redshift,
    f_21,
    center_to_edges,
    find_ch_id,
    tagging,
    find_property_with_tags,
)
from astropy import constants, units
import astropy
from meer21cm.io import (
    cal_freq,
    read_map,
    filter_incomplete_los,
)
from astropy.wcs.utils import proj_plane_pixel_area
from itertools import chain
import meer21cm
from scipy.interpolate import interp1d
import meer21cm.telescope as telescope
from meer21cm.telescope import (
    meerklass_L_deep_nu_min,
    meerklass_L_deep_nu_max,
)

default_data_dir = meer21cm.__file__.rsplit("/", 1)[0] + "/data/"


class Specification:
    def __init__(
        self,
        nu=None,
        wproj=None,
        num_pix_x=133,
        num_pix_y=73,
        cosmo="Planck18",
        map_has_sampling=None,
        sigma_beam_ch=None,
        beam_unit=units.deg,
        map_unit=units.K,
        map_file=None,
        counts_file=None,
        los_axis=-1,
        nu_min=None,
        nu_max=None,
        filter_map_los=True,
        gal_file=None,
        weighting="counts",
        ra_range=(-np.inf, np.inf),
        dec_range=(-400, 400),
        beam_model="gaussian",
        data=None,
        weights_map_pixel=None,
        counts=None,
        band="L",
        **kwparams,
    ):
        self.band = band
        self.dependency_dict = find_property_with_tags(self)
        funcs = list(chain.from_iterable(list(self.dependency_dict.values())))
        for func_i in np.unique(np.array(funcs)):
            setattr(self, func_i + "_dep_attr", [])
        for dep_attr, inp_func in self.dependency_dict.items():
            for func in inp_func:
                old_dict = getattr(self, func + "_dep_attr")
                setattr(
                    self,
                    func + "_dep_attr",
                    old_dict
                    + [
                        "_" + dep_attr,
                    ],
                )

        if "_cosmo" in kwparams.keys() and cosmo == "Planck18":
            self._cosmo = kwparams["_cosmo"]
        else:
            self._cosmo = cosmo
        self.map_file = map_file
        self.counts_file = counts_file
        self.los_axis = los_axis
        if nu is None:
            nu = cal_freq(
                np.arange(4096) + 1,
                band=self.band,
            )
            if nu_min is None:
                nu_min = getattr(telescope, f"meerklass_{self.band}_deep_nu_min")
            if nu_max is None:
                nu_max = getattr(telescope, f"meerklass_{self.band}_deep_nu_max")
            nu_sel = (nu > nu_min) * (nu < nu_max)
            nu = nu[nu_sel]
        self.nu_min = nu_min
        self.nu_max = nu_max
        self._nu = np.array(nu)
        if wproj is None:
            map_file = default_data_dir + "test_fits.fits"
            wcs = WCS(map_file)
            wproj = wcs.dropaxis(-1)
        self.wproj = wproj
        self.num_pix_x = num_pix_x
        self.num_pix_y = num_pix_y
        self.sigma_beam_ch = sigma_beam_ch
        self.beam_unit = beam_unit
        if map_has_sampling is None:
            map_has_sampling = np.ones((num_pix_x, num_pix_y, len(nu)), dtype="bool")
        self.map_has_sampling = map_has_sampling
        self.map_unit = map_unit
        self.map_unit_type
        xx, yy = np.meshgrid(np.arange(num_pix_x), np.arange(num_pix_y), indexing="ij")
        # the coordinates of each pixel in the map
        self._ra_map, self._dec_map = get_wcs_coor(wproj, xx, yy)
        self.__dict__.update(kwparams)
        self.cosmo = self._cosmo
        self.filter_map_los = filter_map_los
        self.gal_file = gal_file
        self.weighting = weighting
        self.ra_range = ra_range
        self.dec_range = dec_range
        self._sigma_beam_ch_in_mpc = None
        if data is None:
            data = np.zeros(self.map_has_sampling.shape)
        self.data = data
        if weights_map_pixel is None:
            weights_map_pixel = np.ones(self.map_has_sampling.shape)
        self.weights_map_pixel = weights_map_pixel
        if counts is None:
            counts = np.ones(self.map_has_sampling.shape)
        self.counts = counts
        self.trim_map_to_range()
        self.beam_type = None
        self.beam_model = beam_model
        self._beam_image = None

    @property
    def map_unit_type(self):
        map_unit = self.map_unit
        if not check_unit_equiv(map_unit, units.K):
            if not check_unit_equiv(map_unit, units.Jy):
                raise (
                    ValueError,
                    "map unit has be to either temperature or flux density.",
                )
            else:
                map_unit_type = "F"
        else:
            map_unit_type = "T"
        return map_unit_type

    def clean_cache(self, attr):
        """
        set the input attributes to None
        """
        for att in attr:
            if att in self.__dict__.keys():
                setattr(self, att, None)

    @property
    def beam_type(self):
        """
        The beam type that can be either be
        isotropic or anisotropic.
        """
        return self._beam_type

    @beam_type.setter
    def beam_type(self, value):
        self._beam_type = value
        if "beam_dep_attr" in dir(self):
            self.clean_cache(self.beam_dep_attr)

    @property
    def beam_model(self):
        """
        The name of the beam function.
        """
        return self._beam_model

    @beam_model.setter
    def beam_model(self, value):
        beam_func = value + "_beam"
        if beam_func not in telescope.__dict__.keys():
            raise ValueError(f"{value} is not a beam model")
        self._beam_model = value
        self.beam_type = getattr(telescope, value + "_beam").tags[0]
        if "beam_dep_attr" in dir(self):
            self.clean_cache(self.beam_dep_attr)

    @property
    def beam_unit(self):
        """
        The unit of input beam size parameter sigma
        """
        return self._beam_unit

    @beam_unit.setter
    def beam_unit(self, value):
        self._beam_unit = value
        if "beam_dep_attr" in dir(self):
            self.clean_cache(self.beam_dep_attr)

    @property
    def sigma_beam_ch(self):
        """
        The input beam size parameter sigma for each channel
        """
        return self._sigma_beam_ch

    @sigma_beam_ch.setter
    def sigma_beam_ch(self, value):
        self._sigma_beam_ch = value
        if "beam_dep_attr" in dir(self):
            self.clean_cache(self.beam_dep_attr)

    @property
    @tagging("cosmo", "beam")
    def sigma_beam_ch_in_mpc(self):
        """
        The input beam size parameter in Mpc in each channel
        """
        if self._sigma_beam_ch_in_mpc is None and self.sigma_beam_ch is not None:
            self._sigma_beam_ch_in_mpc = (
                self.comoving_distance(self.z_ch).to("Mpc").value
                * (self.sigma_beam_ch * self.beam_unit).to("rad").value
            )
        return self._sigma_beam_ch_in_mpc

    @property
    def sigma_beam_in_mpc(self):
        """
        The channel averaged beam size in Mpc
        """
        if self.sigma_beam_ch_in_mpc is None:
            return None
        return self.sigma_beam_ch_in_mpc.mean()

    @property
    def nu(self):
        """
        The input frequencies of the survey
        """
        return self._nu

    @nu.setter
    def nu(self, value):
        self._nu = np.array(value)
        if "nu_dep_attr" in dir(self):
            self.clean_cache(self.nu_dep_attr)

    # nu dependent, but it calculates on the fly
    # so no need for tags
    @property
    def z_ch(self):
        """
        The redshift of each frequency channel
        """
        return freq_to_redshift(self.nu)

    @property
    def z(self):
        """
        The effective centre redshift of the frequency range
        """
        return self.z_ch.mean()

    @property
    def cosmo(self):
        return self._cosmo

    @cosmo.setter
    def cosmo(self, value):
        cosmo = value
        if isinstance(value, str):
            cosmo = getattr(astropy.cosmology, value)
        self._cosmo = cosmo
        self.ns = cosmo.meta["n"]
        self.sigma8 = cosmo.meta["sigma8"]
        self.tau = cosmo.meta["tau"]
        self.Oc0 = cosmo.meta["Oc0"]
        # there is probably a more elegant way of doing this, but I dont know how
        # maybe just inheriting astropy cosmology class?
        for key in cosmo.__dir__():
            if key[0] != "_":
                self.__dict__.update({key: getattr(cosmo, key)})
        # cosmology changed, clear cache
        self.clean_cache(self.cosmo_dep_attr)

    @property
    def dvdf_ch(self):
        """
        velocity resolution per unit frequency in each channel, in km/s/Hz
        """
        return (constants.c / self.nu).to("km/s").value

    @property
    def vel_resol_ch(self):
        """
        velocity resolution of each channel in km/s
        """
        return self.dvdf_ch * self.freq_resol

    @property
    def dvdf(self):
        """
        velocity resolution per unit frequency on average, in km/s/Hz
        """
        return self.dvdf_ch.mean()

    @property
    def vel_resol(self):
        """
        velocity resolution on average in km/s
        """
        return self.vel_resol_ch.mean()

    @property
    def freq_resol(self):
        """
        frequency resolution in Hz
        """
        return np.diff(self.nu).mean()

    @property
    def pixel_area(self):
        """
        angular area of the map pixel in deg^2
        """
        return proj_plane_pixel_area(self.wproj)

    @property
    def pix_resol(self):
        """
        angular resolution of the map pixel in deg
        """
        return np.sqrt(self.pixel_area)

    @property
    def pix_resol_in_mpc(self):
        """
        angular resolution of the map pixel in Mpc
        """
        return (
            np.sqrt(self.pixel_area)
            * np.pi
            / 180
            * self.comoving_distance(self.z).to("Mpc").value
        )

    @property
    def los_resol_in_mpc(self):
        """
        effective frequency resolution in Mpc
        """
        comov_dist = self.comoving_distance(self.z_ch).value
        los_resol_in_mpc = (comov_dist.max() - comov_dist.min()) / len(self.nu)
        return los_resol_in_mpc

    @property
    def survey_volume(self):
        """
        Total survey volume in Mpc^3
        """
        volume = (
            (self.W_HI[:, :, 0].sum() * self.pixel_area * (np.pi / 180) ** 2)
            / 3
            * (
                self.comoving_distance(self.z_ch.max()) ** 3
                - self.comoving_distance(self.z_ch.min()) ** 3
            ).value
        )
        return volume

    @property
    def data(self):
        """
        The map data
        """
        return self._data

    @data.setter
    def data(self, value):
        self._data = value

    @property
    def counts(self):
        """
        The number of hits per pixel for the map data
        """
        return self._counts

    @counts.setter
    def counts(self, value):
        self._counts = value

    @property
    def map_has_sampling(self):
        """
        A binary window for whether a pixel has been sampled
        """
        return self._map_has_sampling

    @map_has_sampling.setter
    def map_has_sampling(self, value):
        self._map_has_sampling = value

    W_HI = map_has_sampling

    @property
    def ra_map(self):
        """
        A binary window for whether a pixel has been sampled
        """
        return self._ra_map

    @property
    def dec_map(self):
        """
        A binary window for whether a pixel has been sampled
        """
        return self._dec_map

    @property
    def weights_map_pixel(self):
        """
        the weights per map pixel.
        """
        return self._weights_map_pixel

    @weights_map_pixel.setter
    def weights_map_pixel(self, value):
        self._weights_map_pixel = value

    w_HI = weights_map_pixel

    @property
    def ra_gal(self):
        """
        RA coordinates of galaxy catalogue for cross-correlation
        """
        return self._ra_gal

    @property
    def dec_gal(self):
        """
        Dec coordinates of galaxy catalogue for cross-correlation
        """
        return self._dec_gal

    @property
    def z_gal(self):
        """
        Redshifts of galaxy catalogue for cross-correlation
        """
        return self._z_gal

    @property
    def freq_gal(self):
        """
        The 21cm line frequency for each galaxy in Hz.
        """
        return f_21 / (1 + self.z_gal)

    @property
    def ch_id_gal(self):
        """
        The channel id (0-indexed) of each galaxy in the catalogue
        for cross-correlation.
        Galaxies out of the frequency range will be given len(self.nu) as indices.
        """
        return find_ch_id(self.freq_gal, self.nu)

    def read_gal_cat(self):
        """
        Read in a galaxy catalogue for cross-correlation
        """
        if self.gal_file is None:
            print("no gal_file specified")
            return None
        hdu = fits.open(self.gal_file)
        hdr = hdu[1].header
        ra_g = hdu[1].data["RA"]  # Right ascension (J2000) [deg]
        dec_g = hdu[1].data["DEC"]  # Declination (J2000) [deg]
        z_g = hdu[1].data["Z"]  # Spectroscopic redshift, -1 for none attempted

        # select only galaxies that fall into range
        z_edges = center_to_edges(self.z_ch)
        zmin, zmax = self.z_ch.min(), self.z_ch.max()
        z_Lband = (z_g > zmin) & (z_g < zmax)
        ra_g = ra_g[z_Lband]
        dec_g = dec_g[z_Lband]
        z_g = z_g[z_Lband]

        # select only ra_range and dec_range
        self._ra_gal = ra_g
        self._dec_gal = dec_g
        self._z_gal = z_g
        self.trim_gal_to_range()

    def read_from_fits(self):
        if self.map_file is None:
            print("no map_file specified")
            return None
        (
            self.data,
            self.counts,
            self.map_has_sampling,
            self._ra_map,
            self._dec_map,
            self.nu,
            self.wproj,
        ) = read_map(
            self.map_file,
            counts_file=self.counts_file,
            nu_min=self.nu_min,
            nu_max=self.nu_max,
            los_axis=self.los_axis,
            band=self.band,
        )
        self.num_pix_x, self.num_pix_y = self._ra_map.shape
        if self.filter_map_los:
            (self.data, self.map_has_sampling, _, self.counts,) = filter_incomplete_los(
                self.data,
                self.map_has_sampling,
                self.counts,
                self.counts,
            )

        if self.weighting.lower()[:5] == "count":
            self.weights_map_pixel = self.counts
        elif self.weighting.lower()[:7] == "uniform":
            self.weights_map_pixel = (self.counts > 0).astype("float")
        self.trim_map_to_range()

    def trim_map_to_range(self):
        ra_temp = self.ra_map.copy()
        ra_temp[ra_temp > 180] -= 360
        ra_range = np.array(self.ra_range)
        ra_range[ra_range > 180] -= 360
        map_sel = (
            (ra_temp > ra_range[0])
            * (ra_temp < ra_range[1])
            * (self.dec_map > self.dec_range[0])
            * (self.dec_map < self.dec_range[1])
        )[:, :, None]
        self.data = self.data * map_sel
        self.counts = self.counts * map_sel
        self.map_has_sampling = self.map_has_sampling * map_sel
        self.weights_map_pixel = self.weights_map_pixel * map_sel

    def trim_gal_to_range(self):
        ra_temp = self.ra_gal.copy()
        ra_temp[ra_temp > 180] -= 360
        ra_range = np.array(self.ra_range)
        ra_range[ra_range > 180] -= 360
        gal_sel = (
            (ra_temp > ra_range[0])
            * (ra_temp < ra_range[1])
            * (self.dec_gal > self.dec_range[0])
            * (self.dec_gal < self.dec_range[1])
        )
        self._ra_gal = self.ra_gal[gal_sel]
        self._dec_gal = self.dec_gal[gal_sel]
        self._z_gal = self.z_gal[gal_sel]

    @property
    @tagging("beam", "nu")
    def beam_image(self):
        if self._beam_image is None:
            self.get_beam_image()
        return self._beam_image

    def get_beam_image(
        self,
        wproj=None,
        num_pix_x=None,
        num_pix_y=None,
        cache=True,
    ):
        if self.sigma_beam_ch is None:
            return None
        if wproj is None:
            wproj = self.wproj
        if num_pix_x is None:
            num_pix_x = self.num_pix_x
        if num_pix_y is None:
            num_pix_y = self.num_pix_y
        pix_resol = np.sqrt(proj_plane_pixel_area(wproj))
        beam_image = np.zeros((num_pix_x, num_pix_y, len(self.nu)))
        beam_model = getattr(telescope, self.beam_model + "_beam")
        if self.beam_type == "isotropic":
            for i in range(len(self.nu)):
                beam_image[:, :, i] = telescope.isotropic_beam_profile(
                    num_pix_x,
                    num_pix_y,
                    wproj,
                    beam_model(self.sigma_beam_ch[i]),
                )
        else:
            beam_image = beam_model(
                self.nu,
<<<<<<< HEAD
                wproj,
                num_pix_x,
                num_pix_y,
=======
                self.wproj,
                self.num_pix_x,
                self.num_pix_y,
                band=self.band,
>>>>>>> 3bcb1aa6
            )
            sigma_beam_from_image = (
                np.sqrt(beam_image.sum(axis=(0, 1)) / 2 / np.pi) * pix_resol
            )
            self.sigma_beam_ch = sigma_beam_from_image
        if cache:
            self._beam_image = beam_image
        return beam_image

    def convolve_data(self, kernel):
        """
        convolve data with an input kernel, and
        update the corresponding weights.
        """
        data, w_HI = telescope.weighted_convolution(
            self.data,
            kernel,
            self.w_HI,
        )
        self.data = data
        self.w_HI = w_HI

    def z_as_func_of_comov_dist(self):
        """
        Returns a function that returns the redshift
        for input comoving distance.
        """
        zarr = np.linspace(
            self.z_ch.min() * 0.9,
            self.z_ch.max() * 1.1,
            501,
        )
        xarr = self.comoving_distance(zarr).value
        func = interp1d(xarr, zarr, bounds_error=False, fill_value="extrapolate")
        return func

    @property
    def survey_volume(self):
        """
        Total survey volume in Mpc^3
        """
        volume = (
            (self.W_HI[:, :, 0].sum() * self.pixel_area * (np.pi / 180) ** 2)
            / 3
            * (
                self.comoving_distance(self.z_ch.max()) ** 3
                - self.comoving_distance(self.z_ch.min()) ** 3
            ).value
        )
        return volume<|MERGE_RESOLUTION|>--- conflicted
+++ resolved
@@ -362,21 +362,6 @@
         return los_resol_in_mpc
 
     @property
-    def survey_volume(self):
-        """
-        Total survey volume in Mpc^3
-        """
-        volume = (
-            (self.W_HI[:, :, 0].sum() * self.pixel_area * (np.pi / 180) ** 2)
-            / 3
-            * (
-                self.comoving_distance(self.z_ch.max()) ** 3
-                - self.comoving_distance(self.z_ch.min()) ** 3
-            ).value
-        )
-        return volume
-
-    @property
     def data(self):
         """
         The map data
@@ -604,16 +589,10 @@
         else:
             beam_image = beam_model(
                 self.nu,
-<<<<<<< HEAD
                 wproj,
                 num_pix_x,
                 num_pix_y,
-=======
-                self.wproj,
-                self.num_pix_x,
-                self.num_pix_y,
                 band=self.band,
->>>>>>> 3bcb1aa6
             )
             sigma_beam_from_image = (
                 np.sqrt(beam_image.sum(axis=(0, 1)) / 2 / np.pi) * pix_resol
